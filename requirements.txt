--- conflicted
+++ resolved
@@ -1,4 +1,4 @@
-<<<<<<< HEAD
+# <<<<<<< HEAD
 seaborn==0.13.2      
 pandas==2.2.3
 numpy==2.2.3
@@ -11,9 +11,9 @@
 # numpy
 # requests
 # scanpy
-=======
-pandas
-numpy
-requests
-scanpy
->>>>>>> 04d56891
+# =======
+# pandas
+# numpy
+# requests
+# scanpy
+# >>>>>>> 04d56891e8057fa09b99a93747a0a342dd6575c7